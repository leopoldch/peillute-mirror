--- conflicted
+++ resolved
@@ -6,10 +6,7 @@
     pub lamport_time: i64,
     pub source_node: String,
     pub optional_msg: Option<String>,
-<<<<<<< HEAD
-=======
     pub vector_clock: std::collections::HashMap<String, i64>,
->>>>>>> 5e205d73
 }
 
 #[cfg(feature = "server")]
@@ -259,7 +256,6 @@
 
         return Err(err);
     }
-<<<<<<< HEAD
     log::debug!("Depositing {} to {}", amount, user);
 
     if let Err(e) = create_transaction(NULL, user, amount, lamport_time, source_node, "Deposit") {
@@ -267,7 +263,6 @@
         return Err(e);
     }
     Ok(())
-=======
 
     if amount < 0.0 {
         let err = rusqlite::Error::SqliteFailure(
@@ -287,7 +282,6 @@
         "Deposit",
         vector_clock,
     )
->>>>>>> 5e205d73
 }
 
 #[cfg(feature = "server")]
@@ -354,15 +348,11 @@
     )
 }
 
-<<<<<<< HEAD
-#[cfg(feature = "server")]
-pub fn get_transaction(transac_time: i64, node: &str) -> rusqlite::Result<Option<Transaction>> {
-=======
+#[cfg(feature = "server")]
 pub fn has_been_refunded(
     transac_time: i64,
     node: &str,
 ) -> rusqlite::Result<bool> {
->>>>>>> 5e205d73
     use rusqlite::params;
     {
         let conn = DB_CONN.lock().unwrap();
@@ -432,9 +422,7 @@
     Ok(())
 }
 
-<<<<<<< HEAD
-#[cfg(feature = "server")]
-=======
+#[cfg(feature = "server")]
 pub fn get_transaction(transac_time: i64, node: &str) -> rusqlite::Result<Option<Transaction>> {
     use rusqlite::params;
     {
@@ -481,7 +469,7 @@
     }
 }
 
->>>>>>> 5e205d73
+#[cfg(feature = "server")]
 pub fn print_users() -> rusqlite::Result<()> {
     {
         let conn = DB_CONN.lock().unwrap();
@@ -534,12 +522,6 @@
 
         println!("-- Transactions --");
         for tx in txs {
-<<<<<<< HEAD
-            let (from, to, amount, time, node, msg) = tx?;
-            println!(
-                "{} -> {} | {:.2} | time: {} | node: {} | msg: {:?}",
-                from, to, amount, time, node, msg
-=======
             let (from, to, amount, time, node, msg, vector_clock_id) = tx?;
             let mut clock_map = std::collections::HashMap::new();
             let mut vc_stmt = conn.prepare(
@@ -561,7 +543,6 @@
                 node,
                 msg,
                 clock_map
->>>>>>> 5e205d73
             );
         }
         Ok(())
@@ -592,12 +573,6 @@
 
         println!("-- Transactions for user {} --", name);
         for tx in txs {
-<<<<<<< HEAD
-            let (from, to, amount, time, node, msg) = tx?;
-            println!(
-                "{} -> {} | {:.2} | time: {} | node: {} | msg: {:?}",
-                from, to, amount, time, node, msg
-=======
             let (from, to, amount, time, node, msg, vector_clock_id) = tx?;
             let mut clock_map = std::collections::HashMap::new();
             let mut vc_stmt = conn.prepare(
@@ -618,14 +593,12 @@
                 node,
                 msg,
                 clock_map
->>>>>>> 5e205d73
             );
         }
         Ok(())
     }
 }
 
-<<<<<<< HEAD
 #[cfg(feature = "server")]
 pub fn get_transactions_for_user(name: &str) -> rusqlite::Result<Vec<Transaction>> {
     use rusqlite::params;
@@ -661,9 +634,8 @@
         }
         Ok(txs_vec)
     }
-=======
-#[allow(dead_code)]
-#[allow(unused)]
+
+#[cfg(feature = "server")]
 pub fn get_local_db_state() -> rusqlite::Result<std::collections::HashMap<String, f64>> {
     let mut state = std::collections::HashMap::new();
     {
@@ -681,6 +653,7 @@
     Ok(state)
 }
 
+#[cfg(feature = "server")]
 pub fn get_local_transaction_log() -> rusqlite::Result<Vec<Transaction>> {
     let conn = DB_CONN.lock().unwrap();
     let mut stmt = conn.prepare(
@@ -703,5 +676,4 @@
         out.push(r?);
     }
     Ok(out)
->>>>>>> 5e205d73
 }