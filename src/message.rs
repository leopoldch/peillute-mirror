//! Message handling for distributed transactions
//!
//! This module defines the message types and structures used for communication
//! between nodes in the distributed system, including transaction messages,
//! network control messages, and various financial operations.

#[cfg(feature = "server")]
/// Represents a financial transaction in the system
#[derive(serde::Serialize, serde::Deserialize, Debug, Clone, PartialEq)]
pub struct Transaction {
    /// Unique identifier for the transaction
    pub id: u64,
    /// ID of the user performing the transaction
    pub user_id: String,
    /// Transaction amount
    pub amount: f64,
    /// Description of the transaction
    pub description: String,
}

#[cfg(feature = "server")]
/// Types of network messages used for communication between nodes
#[derive(serde::Serialize, serde::Deserialize, Debug, Clone, PartialEq)]
pub enum NetworkMessageCode {
    /// Message for discovering other nodes in the network
    Discovery,
    /// Message containing a financial transaction
    Transaction,
    /// Message acknowledging receipt of a previous transaction
    TransactionAcknowledgement,
    /// Message acknowledging receipt of a previous message
    Acknowledgment,
    /// Message indicating an error condition
    Error,
    /// Message for gracefully disconnecting from the network
    Disconnect,
    /// Message requesting a state snapshot
    SnapshotRequest,
    /// Message containing a state snapshot
    SnapshotResponse,

    /// Request to acquire the global mutex
    AcquireMutex,
    // / Request to release the global mutex
    ReleaseGlobalMutex,
    /// Acknowledgment of the global mutex acquisition
    AckGlobalMutex,
    AckReleaseGlobalMutex,
}

#[cfg(feature = "server")]
<<<<<<< HEAD
=======
impl NetworkMessageCode {
    #[allow(unused)]
    /// Returns the string representation of the message code
    pub fn code(&self) -> &'static str {
        match self {
            NetworkMessageCode::Discovery => "discovery",
            NetworkMessageCode::Transaction => "transaction",
            NetworkMessageCode::TransactionAcknowledgement => "transaction_acknowledgement",
            NetworkMessageCode::Acknowledgment => "acknowledgment",
            NetworkMessageCode::Error => "error",
            NetworkMessageCode::Disconnect => "disconnect",
            NetworkMessageCode::Sync => "sync",
            NetworkMessageCode::SnapshotRequest => "snapshot_request",
            NetworkMessageCode::SnapshotResponse => "snapshot_response",
            NetworkMessageCode::AcquireMutex => "acquire_mutex",
            NetworkMessageCode::ReleaseGlobalMutex => "release_global_mutex",
            NetworkMessageCode::AckGlobalMutex => "ack_global_mutex",
            NetworkMessageCode::AckReleaseGlobalMutex => "ack_release_global_mutex",
        }
    }

    #[allow(unused)]
    /// Converts a string code to a NetworkMessageCode variant
    pub fn from_code(code: &str) -> Option<Self> {
        match code {
            "discovery" => Some(NetworkMessageCode::Discovery),
            "transaction" => Some(NetworkMessageCode::Transaction),
            "transaction_acknowledgement" => Some(NetworkMessageCode::TransactionAcknowledgement),
            "acknowledgment" => Some(NetworkMessageCode::Acknowledgment),
            "error" => Some(NetworkMessageCode::Error),
            "disconnect" => Some(NetworkMessageCode::Disconnect),
            "sync" => Some(NetworkMessageCode::Sync),
            "snapshot_request" => Some(NetworkMessageCode::SnapshotRequest),
            "snapshot_response" => Some(NetworkMessageCode::SnapshotResponse),
            "acquire_mutex" => Some(NetworkMessageCode::AcquireMutex),
            "release_global_mutex" => Some(NetworkMessageCode::ReleaseGlobalMutex),
            "ack_global_mutex" => Some(NetworkMessageCode::AckGlobalMutex),
            "ack_release_global_mutex" => Some(NetworkMessageCode::AckReleaseGlobalMutex),
            _ => None,
        }
    }
}

#[cfg(feature = "server")]
>>>>>>> b0bfa0cc
/// Represents a message exchanged between nodes in the network
#[derive(serde::Serialize, serde::Deserialize, Debug, Clone)]
pub struct Message {
    /// ID of the sending node
    pub sender_id: String,
    /// ID of the node that initiated the message
    pub message_initiator_id: String,
    /// Network address of the node that initiated the message
    pub message_initiator_addr: std::net::SocketAddr,
    /// Network address of the sending node
    pub sender_addr: std::net::SocketAddr,
    /// Logical clock state of the sending node
    pub clock: crate::clock::Clock,
    /// Optional command to be executed
    pub command: Option<crate::control::Command>,
    /// Message payload containing the actual data
    pub info: MessageInfo,
    /// Type of the message
    pub code: NetworkMessageCode,
}

#[cfg(feature = "server")]
/// Types of message payloads for different operations
#[derive(serde::Serialize, serde::Deserialize, Debug, Clone)]
pub enum MessageInfo {
    /// Create a new user
    CreateUser(CreateUser),
    /// Deposit money into an account
    Deposit(Deposit),
    /// Withdraw money from an account
    Withdraw(Withdraw),
    /// Transfer money between accounts
    Transfer(Transfer),
    /// Make a payment
    Pay(Pay),
    /// Process a refund
    Refund(Refund),
    /// Response to a snapshot request
    SnapshotResponse(SnapshotResponse),
    AcquireMutex(AcquireMutexPayload),
    ReleaseMutex(ReleaseMutexPayload),
    AckMutex(AckMutexPayload),
    /// No payload
    None,
}

#[derive(serde::Serialize, serde::Deserialize, Clone, Debug)]
pub struct AcquireMutexPayload;
#[derive(serde::Serialize, serde::Deserialize, Clone, Debug)]
pub struct ReleaseMutexPayload;
#[derive(serde::Serialize, serde::Deserialize, Clone, Debug)]
pub struct AckMutexPayload {
    pub clock: i64,
}

#[cfg(feature = "server")]
/// Response to a state snapshot request
#[derive(serde::Serialize, serde::Deserialize, Debug, Clone)]
pub struct SnapshotResponse {
    /// ID of the responding node
    pub site_id: String,
    /// Logical clock state of the responding node
    pub clock: crate::clock::Clock,
    /// Transaction log summary
    pub tx_log: Vec<crate::snapshot::TxSummary>,
}

/// Request to create a new user
#[derive(serde::Serialize, serde::Deserialize, Debug, Clone)]
pub struct CreateUser {
    /// Name of the user to create
    pub name: String,
}

#[cfg(feature = "server")]
impl CreateUser {
    /// Creates a new CreateUser request
    pub fn new(name: String) -> Self {
        Self { name }
    }
}

#[cfg(feature = "server")]
/// Request to deposit money into an account
#[derive(serde::Serialize, serde::Deserialize, Debug, Clone)]
pub struct Deposit {
    /// Name of the account
    pub name: String,
    /// Amount to deposit
    pub amount: f64,
}

#[cfg(feature = "server")]
impl Deposit {
    /// Creates a new Deposit request
    pub fn new(name: String, amount: f64) -> Self {
        Self { name, amount }
    }
}

#[cfg(feature = "server")]
/// Request to withdraw money from an account
#[derive(serde::Serialize, serde::Deserialize, Debug, Clone)]
pub struct Withdraw {
    /// Name of the account
    pub name: String,
    /// Amount to withdraw
    pub amount: f64,
}

#[cfg(feature = "server")]
impl Withdraw {
    /// Creates a new Withdraw request
    pub fn new(name: String, amount: f64) -> Self {
        Self { name, amount }
    }
}

#[cfg(feature = "server")]
/// Request to transfer money between accounts
#[derive(serde::Serialize, serde::Deserialize, Debug, Clone)]
pub struct Transfer {
    /// Name of the source account
    pub name: String,
    /// Name of the destination account
    pub beneficiary: String,
    /// Amount to transfer
    pub amount: f64,
}

#[cfg(feature = "server")]
impl Transfer {
    /// Creates a new Transfer request
    pub fn new(name: String, beneficiary: String, amount: f64) -> Self {
        Self {
            name,
            beneficiary,
            amount,
        }
    }
}

#[cfg(feature = "server")]
/// Request to make a payment
#[derive(serde::Serialize, serde::Deserialize, Debug, Clone)]
pub struct Pay {
    /// Name of the account
    pub name: String,
    /// Amount to pay
    pub amount: f64,
}

#[cfg(feature = "server")]
impl Pay {
    /// Creates a new Pay request
    pub fn new(name: String, amount: f64) -> Self {
        Self { name, amount }
    }
}

#[cfg(feature = "server")]
/// Request to process a refund
#[derive(serde::Serialize, serde::Deserialize, Debug, Clone)]
pub struct Refund {
    /// Name of the account
    pub name: String,
    /// Timestamp of the original transaction
    pub transac_time: i64,
    /// ID of the node that processed the original transaction
    pub transac_node: String,
}

#[cfg(feature = "server")]
impl Refund {
    /// Creates a new Refund request
    pub fn new(name: String, transac_time: i64, transac_node: String) -> Self {
        Self {
            name,
            transac_time,
            transac_node,
        }
    }
}

#[cfg(test)]
#[cfg(feature = "server")]
mod tests {
    use super::*;

    #[test]
    fn test_transaction_debug() {
        let transaction = Transaction {
            id: 1,
            user_id: "test_user".to_string(),
            amount: 100.0,
            description: "Test transaction".to_string(),
        };
        assert_eq!(
            format!("{:?}", transaction),
            "Transaction { id: 1, user_id: \"test_user\", amount: 100.0, description: \"Test transaction\" }"
        );
    }

    #[test]
    fn test_message_debug() {
        let clock = crate::clock::Clock::new();

        let message = Message {
            sender_id: "A".to_string(),
            sender_addr: "127.0.0.1:8080".parse().unwrap(),
            message_initiator_id: "A".to_string(),
            message_initiator_addr: "127.0.0.1:8080".parse().unwrap(),
            clock: clock,
            command: None,
            info: MessageInfo::None,
            code: NetworkMessageCode::Transaction,
        };
        assert!(format!("{:?}", message).contains("Message { sender_id: \"A\""));
    }
}<|MERGE_RESOLUTION|>--- conflicted
+++ resolved
@@ -38,64 +38,17 @@
     SnapshotRequest,
     /// Message containing a state snapshot
     SnapshotResponse,
-
     /// Request to acquire the global mutex
     AcquireMutex,
-    // / Request to release the global mutex
+    /// Request to release the global mutex
     ReleaseGlobalMutex,
     /// Acknowledgment of the global mutex acquisition
     AckGlobalMutex,
+    /// Acknowledgment of the global mutex acquisition
     AckReleaseGlobalMutex,
 }
 
 #[cfg(feature = "server")]
-<<<<<<< HEAD
-=======
-impl NetworkMessageCode {
-    #[allow(unused)]
-    /// Returns the string representation of the message code
-    pub fn code(&self) -> &'static str {
-        match self {
-            NetworkMessageCode::Discovery => "discovery",
-            NetworkMessageCode::Transaction => "transaction",
-            NetworkMessageCode::TransactionAcknowledgement => "transaction_acknowledgement",
-            NetworkMessageCode::Acknowledgment => "acknowledgment",
-            NetworkMessageCode::Error => "error",
-            NetworkMessageCode::Disconnect => "disconnect",
-            NetworkMessageCode::Sync => "sync",
-            NetworkMessageCode::SnapshotRequest => "snapshot_request",
-            NetworkMessageCode::SnapshotResponse => "snapshot_response",
-            NetworkMessageCode::AcquireMutex => "acquire_mutex",
-            NetworkMessageCode::ReleaseGlobalMutex => "release_global_mutex",
-            NetworkMessageCode::AckGlobalMutex => "ack_global_mutex",
-            NetworkMessageCode::AckReleaseGlobalMutex => "ack_release_global_mutex",
-        }
-    }
-
-    #[allow(unused)]
-    /// Converts a string code to a NetworkMessageCode variant
-    pub fn from_code(code: &str) -> Option<Self> {
-        match code {
-            "discovery" => Some(NetworkMessageCode::Discovery),
-            "transaction" => Some(NetworkMessageCode::Transaction),
-            "transaction_acknowledgement" => Some(NetworkMessageCode::TransactionAcknowledgement),
-            "acknowledgment" => Some(NetworkMessageCode::Acknowledgment),
-            "error" => Some(NetworkMessageCode::Error),
-            "disconnect" => Some(NetworkMessageCode::Disconnect),
-            "sync" => Some(NetworkMessageCode::Sync),
-            "snapshot_request" => Some(NetworkMessageCode::SnapshotRequest),
-            "snapshot_response" => Some(NetworkMessageCode::SnapshotResponse),
-            "acquire_mutex" => Some(NetworkMessageCode::AcquireMutex),
-            "release_global_mutex" => Some(NetworkMessageCode::ReleaseGlobalMutex),
-            "ack_global_mutex" => Some(NetworkMessageCode::AckGlobalMutex),
-            "ack_release_global_mutex" => Some(NetworkMessageCode::AckReleaseGlobalMutex),
-            _ => None,
-        }
-    }
-}
-
-#[cfg(feature = "server")]
->>>>>>> b0bfa0cc
 /// Represents a message exchanged between nodes in the network
 #[derive(serde::Serialize, serde::Deserialize, Debug, Clone)]
 pub struct Message {
@@ -135,17 +88,30 @@
     Refund(Refund),
     /// Response to a snapshot request
     SnapshotResponse(SnapshotResponse),
+    /// Initiate a critical section
     AcquireMutex(AcquireMutexPayload),
+    /// Release a critical section
     ReleaseMutex(ReleaseMutexPayload),
+    /// Acknowledge a critical section
     AckMutex(AckMutexPayload),
     /// No payload
     None,
 }
 
+#[cfg(feature = "server")]
+/// Payload for the AcquireMutex message
 #[derive(serde::Serialize, serde::Deserialize, Clone, Debug)]
 pub struct AcquireMutexPayload;
+
+#[cfg(feature = "server")]
+/// Payload for the ReleaseMutex message
 #[derive(serde::Serialize, serde::Deserialize, Clone, Debug)]
+#[cfg(feature = "server")]
+/// Payload for the AckMutex message
 pub struct ReleaseMutexPayload;
+
+#[cfg(feature = "server")]
+/// Payload for the AckMutex message
 #[derive(serde::Serialize, serde::Deserialize, Clone, Debug)]
 pub struct AckMutexPayload {
     pub clock: i64,
@@ -163,6 +129,7 @@
     pub tx_log: Vec<crate::snapshot::TxSummary>,
 }
 
+#[cfg(feature = "server")]
 /// Request to create a new user
 #[derive(serde::Serialize, serde::Deserialize, Debug, Clone)]
 pub struct CreateUser {
