use crate::state::LOCAL_APP_STATE;

pub fn run_cli(line: Result<Option<String>, std::io::Error>) -> Command {
    use log;
    match line {
        Ok(Some(cmd)) => {
            let command = parse_command(&cmd);
            command
        }
        Ok(None) => {
            log::info!("Aucun input");
            Command::Unknown("Aucun input".to_string())
        }
        Err(e) => {
            log::error!("Erreur de lecture stdin : {}", e);
            Command::Error("Erreur de lecture stdin".to_string())
        }
    }
}

#[derive(serde::Serialize, serde::Deserialize, Debug, Clone, PartialEq)]
pub enum Command {
    CreateUser,
    UserAccounts,
    PrintUserTransactions,
    PrintTransactions,
    Deposit,
    Withdraw,
    Transfer,
    Pay,
    Refund,
    Help,
    Info,
    Unknown(String),
    Error(String),
    Snapshot,
}

fn parse_command(input: &str) -> Command {
    match input.trim() {
        "/create_user" => Command::CreateUser,
        "/user_accounts" => Command::UserAccounts,
        "/print_user_tsx" => Command::PrintUserTransactions,
        "/print_tsx" => Command::PrintTransactions,
        "/deposit" => Command::Deposit,
        "/withdraw" => Command::Withdraw,
        "/transfer" => Command::Transfer,
        "/pay" => Command::Pay,
        "/refund" => Command::Refund,
        "/help" => Command::Help,
        "/info" => Command::Info,
        "/start_snapshot" => Command::Snapshot,
        other => Command::Unknown(other.to_string()),
    }
}

pub async fn handle_command_from_cli(
    cmd: Command,
    node: &str,
) -> Result<(), Box<dyn std::error::Error>> {
    use crate::state::LOCAL_APP_STATE;
    use log;

    let (local_vc_clock,local_lamport_time)={
        let mut state = LOCAL_APP_STATE.lock().await;
        state.increment_vector_current();
        state.increment_lamport();
        let local_lamport_time = state.get_lamport();
        let local_vc_clock = state.get_vector().clone();
        (local_vc_clock, local_lamport_time)
    };

    match cmd {
        Command::CreateUser => {
            let name = prompt("Username");
            super::db::create_user(&name)?;

            use crate::message::{CreateUser, MessageInfo, NetworkMessageCode};
            use crate::network::send_message_to_all;

            let _ = send_message_to_all(
                Some(Command::CreateUser),
                NetworkMessageCode::Transaction,
                MessageInfo::CreateUser(CreateUser::new(name.clone())),
            )
            .await?;
        }

        Command::UserAccounts => {
            super::db::print_users()?;
        }

        Command::PrintUserTransactions => {
            let name = prompt("Username");
            super::db::print_transaction_for_user(&name)?;
        }

        Command::PrintTransactions => {
            super::db::print_transactions()?;
        }

        Command::Deposit => {
            let name = prompt("Username");

            let amount = prompt_parse::<f64>("Deposit amount");
            super::db::deposit(&name, amount, &local_lamport_time, node, &local_vc_clock)?;

            use crate::message::{Deposit, MessageInfo, NetworkMessageCode};
            use crate::network::send_message_to_all;

            let _ = send_message_to_all(
                Some(Command::Deposit),
                NetworkMessageCode::Transaction,
                MessageInfo::Deposit(Deposit::new(name.clone(), amount)),
            )
            .await?;
        }

        Command::Withdraw => {
            let name = prompt("Username");

            let amount = prompt_parse::<f64>("Withdraw amount");
            if amount < 0.0 {

            }
            super::db::withdraw(&name, amount, &local_lamport_time, node, &local_vc_clock)?;

            use crate::message::{MessageInfo, NetworkMessageCode, Withdraw};
            use crate::network::send_message_to_all;

            let _ = send_message_to_all(
                Some(Command::Withdraw),
                NetworkMessageCode::Transaction,
                MessageInfo::Withdraw(Withdraw::new(name.clone(), amount)),
            )
            .await?;
        }

        Command::Transfer => {
            let name = prompt("Username");

            let amount = prompt_parse::<f64>("Transfer amount");
            let _ = super::db::print_users();
            let beneficiary = prompt("Beneficiary");


            super::db::create_transaction(
                &name,
                &beneficiary,
                amount,
                &local_lamport_time,
                node,
                "",
                &local_vc_clock,
            )?;

            use crate::message::{MessageInfo, NetworkMessageCode, Transfer};
            use crate::network::send_message_to_all;

            let _ = send_message_to_all(
                Some(Command::Transfer),
                NetworkMessageCode::Transaction,
                MessageInfo::Transfer(Transfer::new(name.clone(), beneficiary.clone(), amount)),
            )
            .await?;
        }

        Command::Pay => {
            let name = prompt("Username");
            let amount = prompt_parse::<f64>("Payment amount");
            super::db::create_transaction(
                &name,
                "NULL",
                amount,
                &local_lamport_time,
                node,
                "",
                &local_vc_clock,
            )?;

            use crate::message::{MessageInfo, NetworkMessageCode, Pay};
            use crate::network::send_message_to_all;

            let _ = send_message_to_all(
                Some(Command::Pay),
                NetworkMessageCode::Transaction,
                MessageInfo::Pay(Pay::new(name.clone(), amount)),
            )
            .await?;
        }

        Command::Refund => {
            let name = prompt("Username");
            super::db::print_transaction_for_user(&name).unwrap();

            let transac_time = prompt_parse::<i64>("Lamport time");
            let transac_node = prompt("Node");
            super::db::refund_transaction(
                transac_time,
                &transac_node,
                &local_lamport_time,
                node,
                &local_vc_clock,
            )?;

            use crate::message::{MessageInfo, NetworkMessageCode, Refund};
            use crate::network::send_message_to_all;

            let _ = send_message_to_all(
                Some(Command::Refund),
                NetworkMessageCode::Transaction,
                MessageInfo::Refund(Refund::new(name, transac_time, transac_node)),
            )
            .await?;
        }

        Command::Help => {
            log::info!("📜 Command list:");
            log::info!("/create_user      - Create a personal account");
            log::info!("/user_accounts    - List all users");
            log::info!("/print_user_tsx   - Show a user’s transactions");
            log::info!("/print_tsx        - Show all system transactions");
            log::info!("/deposit          - Deposit money to an account");
            log::info!("/withdraw         - Withdraw money from an account");
            log::info!("/transfer         - Transfer money to another user");
            log::info!("/pay              - Make a payment (to NULL)");
            log::info!("/refund           - Refund a transaction");
            log::info!("/info             - Show system information");
            log::info!("/start_snapshot    - Start a snapshot");
        }

        Command::Snapshot => {
            super::snapshot::start_snapshot().await?;
        }

        Command::Info => {
            let (local_addr, site_id, peer_addrs, clock, nb_sites) = {
                let state = LOCAL_APP_STATE.lock().await;
                (
                    state.get_local_addr().to_string(),
                    state.get_site_id().to_string(),
                    state.get_peers(),
                    state.get_clock().clone(),
                    state.nb_sites_on_network,
                )
            };

            log::info!("ℹ️  Info: This is a distributed banking system.");
            log::info!("ℹ️  Version: 0.0.1");
            log::info!(
                "ℹ️  Authors: Aubin Vert, Théo Guegan, Alexandre Eberhardt, Léopold Chappuis"
            );
            log::info!("ℹ️  License: MIT");
            log::info!("ℹ️  Local address: {}", local_addr);
            log::info!("ℹ️  Site ID: {}", site_id);
            log::info!("ℹ️  Peers: {:?}", peer_addrs);
            log::info!("ℹ️  Number of sites on network: {}", nb_sites);
            log::info!("ℹ️  Lamport clock: {:?}", clock.get_lamport());
            log::info!("ℹ️  Vector clock: {:?}", clock.get_vector());
        }

        Command::Unknown(cmd) => {
            log::info!("❓ Unknown command: {}", cmd);
        }

        Command::Error(err) => {
            log::error!("❌ Error: {}", err);
        }
    }
    Ok(())
}

pub async fn handle_command_from_network(
    msg: crate::message::MessageInfo,
    node: &str,
) -> Result<(), Box<dyn std::error::Error>> {
    use crate::message::MessageInfo;
    use log;

    let (local_vc_clock,local_lamport_time)={
        let mut state = LOCAL_APP_STATE.lock().await;
        state.increment_vector_current();
        state.increment_lamport();
        let local_lamport_time = state.get_lamport();
        let local_vc_clock = state.get_vector().clone();
        (local_vc_clock, local_lamport_time)
    };

    match msg {
<<<<<<< HEAD
        MessageInfo::CreateUser(create_user) => {
            super::db::create_user(&create_user.name)?;
        }

        MessageInfo::Deposit(deposit) => {
            super::db::deposit(
                &deposit.name,
                deposit.amount,
                &local_lamport_time,
                node,
                &local_vc_clock,
            )?;
        }

        MessageInfo::Withdraw(withdraw) => {
            super::db::withdraw(
                &withdraw.name,
                withdraw.amount,
                &local_lamport_time,
                node,
                &local_vc_clock,
            )?;
=======
        MessageInfo::CreateUser(data) => {
            super::db::create_user(&data.name).unwrap();
        }

        MessageInfo::Deposit(data) => {
            super::db::deposit(&data.name, data.amount, lamport_time, node, vector_clock).unwrap();
        }

        MessageInfo::Withdraw(data) => {
            super::db::withdraw(&data.name, data.amount, lamport_time, node, vector_clock).unwrap();
>>>>>>> 4d4efc2e
        }

        MessageInfo::Transfer(data) => {
            super::db::create_transaction(
<<<<<<< HEAD
                &transfer.name,
                &transfer.beneficiary,
                transfer.amount,
                &local_lamport_time,
=======
                &data.name,
                &data.beneficiary,
                data.amount,
                lamport_time,
>>>>>>> 4d4efc2e
                node,
                "",
                &local_vc_clock,
            )?;
        }

        MessageInfo::Pay(data) => {
            super::db::create_transaction(
                &data.name,
                "NULL",
<<<<<<< HEAD
                pay.amount,
                &local_lamport_time,
=======
                data.amount,
                lamport_time,
>>>>>>> 4d4efc2e
                node,
                "",
                &local_vc_clock,
            )?;
        }

        MessageInfo::Refund(data) => {
            super::db::refund_transaction(
<<<<<<< HEAD
                refund.transac_time,
                &refund.transac_node,
                &local_lamport_time,
=======
                data.transac_time,
                &data.transac_node,
                lamport_time,
>>>>>>> 4d4efc2e
                node,
                &local_vc_clock,
            )?;
        }

        MessageInfo::SnapshotResponse(data) => {
            //do nothing
            log::info!("Snapshot response: {:?}", data);
        }

        MessageInfo::None => {
            log::info!("❓ Received None message");
        }
    }
    Ok(())
}

fn prompt(label: &str) -> String {
    use std::io::{self, Write};
    let mut input = String::new();
    print!("{label} > ");
    io::stdout().flush().unwrap();
    io::stdin().read_line(&mut input).unwrap();
    input.trim().to_string()
}

fn prompt_parse<T: std::str::FromStr>(label: &str) -> T
where
    T::Err: std::fmt::Debug,
{
    loop {
        let input = prompt(label);
        match input.parse::<T>() {
            Ok(value) => break value,
            Err(_) => println!("Invalid input. Try again."),
        }
    }
}<|MERGE_RESOLUTION|>--- conflicted
+++ resolved
@@ -287,7 +287,6 @@
     };
 
     match msg {
-<<<<<<< HEAD
         MessageInfo::CreateUser(create_user) => {
             super::db::create_user(&create_user.name)?;
         }
@@ -310,33 +309,14 @@
                 node,
                 &local_vc_clock,
             )?;
-=======
-        MessageInfo::CreateUser(data) => {
-            super::db::create_user(&data.name).unwrap();
-        }
-
-        MessageInfo::Deposit(data) => {
-            super::db::deposit(&data.name, data.amount, lamport_time, node, vector_clock).unwrap();
-        }
-
-        MessageInfo::Withdraw(data) => {
-            super::db::withdraw(&data.name, data.amount, lamport_time, node, vector_clock).unwrap();
->>>>>>> 4d4efc2e
         }
 
         MessageInfo::Transfer(data) => {
             super::db::create_transaction(
-<<<<<<< HEAD
                 &transfer.name,
                 &transfer.beneficiary,
                 transfer.amount,
                 &local_lamport_time,
-=======
-                &data.name,
-                &data.beneficiary,
-                data.amount,
-                lamport_time,
->>>>>>> 4d4efc2e
                 node,
                 "",
                 &local_vc_clock,
@@ -347,13 +327,8 @@
             super::db::create_transaction(
                 &data.name,
                 "NULL",
-<<<<<<< HEAD
                 pay.amount,
                 &local_lamport_time,
-=======
-                data.amount,
-                lamport_time,
->>>>>>> 4d4efc2e
                 node,
                 "",
                 &local_vc_clock,
@@ -362,15 +337,9 @@
 
         MessageInfo::Refund(data) => {
             super::db::refund_transaction(
-<<<<<<< HEAD
                 refund.transac_time,
                 &refund.transac_node,
                 &local_lamport_time,
-=======
-                data.transac_time,
-                &data.transac_node,
-                lamport_time,
->>>>>>> 4d4efc2e
                 node,
                 &local_vc_clock,
             )?;
