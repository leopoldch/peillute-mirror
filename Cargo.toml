--- conflicted
+++ resolved
@@ -21,7 +21,8 @@
 env_logger = "0.11.8"
 lazy_static = "1.5.0"
 rmp-serde = "1.3.0"
-<<<<<<< HEAD
+serde_json = "1.0.140"
+chrono = "0.4.41"
 
 [features]
 default = ["server"]
@@ -34,8 +35,6 @@
 ]
 web = ["dioxus/web"]
 
-[profile]
-
 [profile.wasm-dev]
 inherits = "dev"
 opt-level = 1
@@ -44,8 +43,4 @@
 inherits = "dev"
 
 [profile.android-dev]
-inherits = "dev"
-=======
-serde_json = "1.0.140"
-chrono = "0.4.41"
->>>>>>> 5e205d73
+inherits = "dev"